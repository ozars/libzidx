--- conflicted
+++ resolved
@@ -60,53 +60,6 @@
     free(uncomp_data);
     uncomp_data = NULL;
 }
-
-<<<<<<< HEAD
-=======
-/* Stream API tests */
-
-void setup_stream_api()
-{
-    int zx_ret;
-    const char *msg;
-
-    comp_stream = malloc(sizeof(zidx_stream));
-    ck_assert_msg(comp_stream, "Couldn't allocate space form zidx compressed "
-                               "stream.");
-
-    ck_assert_msg(fseek(comp_file, 0, SEEK_SET) == 0,
-                  "Couldn't rewind temporary compressed file.");
-
-    comp_stream = zidx_stream_from_file(comp_file);
-    ck_assert_msg(comp_stream != NULL, "Couldn't initialize zidx file stream.");
-}
-
-void teardown_stream_api()
-{
-    FILE *f;
-
-    f = comp_stream->context;
-
-    free(comp_stream);
-    comp_stream = NULL;
-
-    ck_assert_msg(fclose(f) == 0, "File couldn't be closed.");
-}
-
-START_TEST(test_comp_file_init)
-{
-    ZX_LOG("TEST: Stream interface.\n");
-    ck_assert(comp_stream->read    == zidx_raw_file_read);
-    ck_assert(comp_stream->write   == zidx_raw_file_write);
-    ck_assert(comp_stream->seek    == zidx_raw_file_seek);
-    ck_assert(comp_stream->tell    == zidx_raw_file_tell);
-    ck_assert(comp_stream->length  == zidx_raw_file_length);
-    ck_assert(comp_stream->eof     == zidx_raw_file_eof);
-    ck_assert(comp_stream->error   == zidx_raw_file_error);
-    ck_assert(comp_stream->context == comp_file);
-}
-END_TEST
->>>>>>> fc325474
 
 /* Core tests */
 
