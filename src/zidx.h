--- conflicted
+++ resolved
@@ -70,6 +70,8 @@
 #define ZX_ERR_NOT_IMPLEMENTED (-10)       /**< Feature is not implemented. */
 #define ZX_ERR_ZLIB(err)       (-64 + err) /**< Error caused by zlib. */
 
+#define ZX_SEEK_SET (0)
+
 /** @} */
 
 /**
@@ -84,34 +86,10 @@
 typedef struct z_stream_s z_stream;
 #endif
 
-<<<<<<< HEAD
-/* Return and error codes. */
-#define ZX_RET_OK (0)
-#define ZX_ERR_PARAMS (-1)
-#define ZX_ERR_MEMORY (-2)
-#define ZX_ERR_CORRUPTED (-3)
-#define ZX_ERR_INFLATE_INIT (-4)
-#define ZX_ERR_STREAM_READ (-5)
-#define ZX_ERR_STREAM_EOF (-6)
-#define ZX_ERR_STREAM_SEEK (-7)
-#define ZX_ERR_INVALID_OP (-8)
-#define ZX_ERR_NOT_FOUND (-9)
-#define ZX_ERR_NOT_IMPLEMENTED (-10)
-#define ZX_ERR_OVERFLOW (-11)
-
-#define ZX_ERR_ZLIB(err) (-64 + err)
-#define ZX_ERR_CALLBACK(err) (-16384 + err)
-
-#define ZX_SEEK_SET (0)
-
-/* index/checkpoint data types */
-
-=======
 /**
  * Keeps state of opened zidx stream state as well as other data structures
  * needed.
  */
->>>>>>> fc325474
 typedef struct zidx_index_s zidx_index;
 
 /**
@@ -231,20 +209,12 @@
                                    zidx_checkpoint *offset);
 
 int zidx_import_ex(zidx_index *index,
-<<<<<<< HEAD
-                   const streamlike_t *stream,
-=======
-                   zidx_stream *stream,
->>>>>>> fc325474
+                   streamlike_t *stream,
                    zidx_import_filter_callback filter,
                    void *filter_context);
 
 int zidx_export_ex(zidx_index *index,
-<<<<<<< HEAD
-                   const streamlike_t *stream,
-=======
-                   zidx_stream *stream,
->>>>>>> fc325474
+                   streamlike_t *stream,
                    zidx_export_filter_callback filter,
                    void *filter_context);
 
