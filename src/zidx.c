#include "zidx.h"

#include <stdlib.h>
#include <string.h>
#include <zlib.h>
#include <streamlike.h>
#include <streamlike/file.h>

#ifdef __cplusplus
extern "C" {
#endif

#ifdef ZX_DEBUG
#define ZX_LOG(...) \
    do { \
        fprintf(stderr, "%s:%d:%s: ", __FILE__, __LINE__, __func__); \
        fprintf(stderr, __VA_ARGS__); \
    } while(0)
#else
#define ZX_LOG(...) while(0)
#endif

uint8_t zx_magic_prefix[] = {'Z', 'I', 'D', 'X'};
uint8_t zx_version_prefix[] = {0, 0};

typedef enum zidx_stream_state
{
    ZX_STATE_INVALID,
    ZX_STATE_FILE_HEADERS,
    ZX_STATE_DEFLATE_BLOCKS,
    ZX_STATE_FILE_TRAILER,
    ZX_STATE_END_OF_FILE
} zidx_stream_state;

struct zidx_checkpoint_offset_s
{
    off_t uncomp;
    off_t comp;
    uint8_t comp_bits_count;
    uint8_t comp_byte;
};

struct zidx_checkpoint_s
{
    zidx_checkpoint_offset offset;
    uint32_t checksum;
    uint16_t window_length;
    uint8_t *window_data;
};

struct zidx_index_s
{
    streamlike_t *comp_stream;
    zidx_stream_state stream_state;
    zidx_stream_type stream_type;
    zidx_checkpoint_offset offset;
    z_stream* z_stream;
    int list_count;
    int list_capacity;
    zidx_checkpoint *list;
    zidx_checksum_option checksum_option;
    unsigned int window_size;
    int window_bits;
    uint8_t *comp_data_buffer;
    int comp_data_buffer_size;
    uint8_t *seeking_data_buffer;
    int seeking_data_buffer_size;
    char inflate_initialized;
    off_t compressed_size;
    off_t uncompressed_size;
};

/**
 * Return number of unused bits count in the last byte consumed by inflate().
 *
 * This function should be used after a call to inflate. See the documentation
 * of inflate() in zlib manual for more details.
 *
 * This function is used to store information about the byte which is used by
 * two blocks in a block boundary. Therefore, return value of this function is
 * meaningful for the purpose of this library only if the zs is in a block
 * boundary.
 *
 * \param zs zlib stream.
 *
 * \return The number of bits unused in the last consumed byte.
 */
static inline uint8_t get_unused_bits_count(z_stream* zs)
{
    return zs->data_type & 7;
}

/**
 * Check if zlib stream is on last deflate block.
 *
 * This function should be used after a call to inflate. See the documentation
 * of inflate() in zlib manual for more details.
 *
 * \param zs zlib stream.
 *
 * \return 64 if inflate stopped on block boundary, 0 otherwise.
 */
static inline int is_last_deflate_block(z_stream* zs)
{
    return zs->data_type & 64;
}

/**
 * Check if zlib stream is on block boundary.
 *
 * This function should be used after a call to inflate. See the documentation
 * of inflate() in zlib manual for more details.
 *
 * \param zs zlib stream.
 *
 * \return 128 if inflate stopped on block boundary, 0 otherwise.
 */
static inline int is_on_block_boundary(z_stream *zs)
{
    return zs->data_type & 128;
}

/**
 * Inflate using buffers from zs, and update index->offset accordingly.
 *
 * This function is just a wrapper around inflate() function of zlib library. It
 * updates offsets in index data after inflating.
 *
 * \param index Index data.
 * \param zs    zlib stream data.
 * \param flush flush parameter to pass as a second argument to inflate().
 *
 * \return The return value of inflate() call.
 */
static int inflate_and_update_offset(zidx_index* index, z_stream* zs, int flush)
{
    /* Number of bytes in input/output buffer before inflate. */
    int available_comp_bytes;
    int available_uncomp_bytes;

    /* Number of bytes of compressed/uncompressed data consuemd/produced by
     * inflate. */
    int comp_bytes_inflated;
    int uncomp_bytes_inflated;

    /* Used for return value. */
    int z_ret;

    /* Sanity checks. */
    if (index == NULL) {
        ZX_LOG("ERROR: index is NULL.\n");
        return ZX_ERR_PARAMS;
    }
    if (zs == NULL) {
        ZX_LOG("ERROR: z_stream argument zs is NULL.\n");
        return ZX_ERR_PARAMS;
    }

    /* Note: No sanity check is applied to flush. Instead error returned by
     * inflate will be passed in case of an invalid flush value. */

    /* Save number of bytes in input/output buffers. */
    available_comp_bytes   = zs->avail_in;
    available_uncomp_bytes = zs->avail_out;

    /* If no data is available to decompress return. If this check is not made,
     * setting index->offset.comp_byte may underflow while updating offset. */
    if (available_comp_bytes == 0) return Z_OK;

    /* Use zlib to inflate data. */
    z_ret = inflate(zs, flush);
    if (z_ret != Z_OK && z_ret != Z_STREAM_END) {
        ZX_LOG("ERROR: inflate (%d).\n", z_ret);
        return z_ret;
    }

    /* Compute number of bytes inflated. */
    comp_bytes_inflated   = available_comp_bytes - zs->avail_in;
    uncomp_bytes_inflated = available_uncomp_bytes - zs->avail_out;

    /* Update byte offsets. */
    index->offset.comp   += comp_bytes_inflated;
    index->offset.uncomp += uncomp_bytes_inflated;

    /* Set bit offsets only if we are in block boundary. */
    /* TODO: Truncating if not in block boundary is probably unnecessary. May be
     * removed in future. */
    if (is_on_block_boundary(zs)) {
        index->offset.comp_bits_count = get_unused_bits_count(zs);
        if (index->offset.comp_bits_count > 0) {
            /* If there is a byte some bits of which has been used, save this
             * byte to offset. This byte will be feed to inflatePrime() if this
             * block boundary is used as a checkpoint to seek on data. See
             * zidx_seek() for more details. */
            index->offset.comp_byte = *(zs->next_in - 1);
        } else {
            /* TODO: Again, is this necessary? Bits count will be already 0. */
            index->offset.comp_byte = 0;
        }
    } else {
        index->offset.comp_bits_count = 0;
        index->offset.comp_byte = 0;
    }

    /* z_ret can be either Z_OK or Z_STREAM_END in here. */
    return z_ret;
}

/**
 * Initialize zs using inflateInit2() if this is first time. Otherwise use
 * inflateReset2().
 *
 * \param index       Index data.
 * \param zs          zlib stream data.
 * \param window_bits Parameter to pass as a second argument to
 *                    inflateInit2() or inflateReset2()
 *
 * \return The return value of inflateInit2() or inflateReset2().
 *
 * \todo  It is reduntant to pass zs, as it should be same with
 *        index->z_stream. Consider removing second argument.
 * */
static int initialize_inflate(zidx_index* index, z_stream* zs, int window_bits)
{
    int z_ret;

    /* Sanity checks. */
    if (index == NULL) {
        ZX_LOG("ERROR: index is NULL.\n");
        return ZX_ERR_PARAMS;
    }
    if (zs == NULL) {
        ZX_LOG("ERROR: z_stream argument zs is NULL.\n");
        return ZX_ERR_PARAMS;
    }

    if (!index->inflate_initialized) {
        z_ret = inflateInit2(zs, window_bits);
        if (z_ret == Z_OK) {
            index->inflate_initialized = 1;
            ZX_LOG("Initialized inflate successfully.\n");
        } else {
            ZX_LOG("ERROR: inflateInit2 returned error (%d).\n", z_ret);
        }
    } else {
        z_ret = inflateReset2(zs, window_bits);
        if (z_ret == Z_OK) {
            ZX_LOG("Reset inflate successfully.\n");
        } else {
            ZX_LOG("ERROR: inflateReset2 returned error (%d).\n", z_ret);
        }
    }
    return z_ret;
}

/**
 * Read headers of a gzip or zlib file.
 *
 * \param index Index data.
 *
 * \return ZX_RET_OK if successful.
 *         ZX_ERR_STREAM_READ if an error happens while reading from stream.
 *         ZX_ERR_STREAM_EOF if EOF is reached unexpectedly while reading from
 *         stream.
 *         ZX_ERR_ZLIB(...) if zlib returns an error.
 *
 * \note This function assumes index->z_stream->next_out is ensured to be not
 * NULL before calling, although no output should be produced into next_out.
 * This is because inflate() returns Z_STREAM_ERROR if next_out is NULL, even if
 * avail_in is equal to zero.
 */
static int read_headers(zidx_index* index,
                        zidx_block_callback block_callback,
                        void *callback_context)
{
    /* Flag to check if reading header is completed. */
    int header_completed;

    /* Used for storing number of bytes read from stream. */
    int s_read_len;

    /* Used for storing return value of stream functions. */
    int s_ret;

    /* Used for storing return value of zlib calls. */
    int z_ret;

    /* Sanity check. */
    if (index == NULL) {
        ZX_LOG("ERROR: index is NULL.\n");
        return ZX_ERR_PARAMS;
    }

    /* Aliases for frequently used members of index. */
    streamlike_t* stream = index->comp_stream;
    z_stream* zs = index->z_stream;
    uint8_t* buf = index->comp_data_buffer;
    int buf_len  = index->comp_data_buffer_size;

    zs->next_in   = buf;
    zs->avail_in  = 0;

    header_completed = 0;
    while (!header_completed) {
        /* Read from stream if no data is available in buffer. */
        if (zs->avail_in == 0) {
            s_read_len = sl_read(stream, buf, buf_len);
            s_ret = sl_error(stream);
            if (s_ret) {
                ZX_LOG("ERROR: Reading from stream (%d).\n", s_ret);
                return ZX_ERR_STREAM_READ;
            }
            if (s_read_len == 0) {
                ZX_LOG("ERROR: Unexpected EOF while reading file header (%d).\n",
                       s_ret);
                return ZX_ERR_STREAM_EOF;
            }
            zs->next_in  = buf;
            zs->avail_in = s_read_len;
        }

        /* Inflate until block boundary. First block boundary is after header,
         * just before the first block. */
        z_ret = inflate_and_update_offset(index, zs, Z_BLOCK);

        if (z_ret == Z_OK) {
            /* Done if in block boundary. */
            if (is_on_block_boundary(zs)) {
                ZX_LOG("Done reading header.\n");
                header_completed = 1;
            } else {
                ZX_LOG("Read part of header. Continuing...\n");
            }
        } else {
            ZX_LOG("Error reading header (%d).\n", z_ret);
            return ZX_ERR_ZLIB(z_ret);
        }
    }

    /* Call block boundary callback if exists. For this first call uncompressed
     * offset in index->offset should be equal to 0. */
    if (block_callback) {
        s_ret = (*block_callback)(callback_context,
                                  index,
                                  &index->offset,
                                  0);
        if (s_ret != 0) {
            ZX_LOG("WARNING: Callback returned non-zero (%d). "
                   "Returning from function.\n", s_ret);
            return s_ret;
        }
    }
    return ZX_RET_OK;
}

static int read_deflate_blocks(zidx_index* index,
                               zidx_block_callback block_callback,
                               void *callback_context)
{
    /* Flag to check if reading blocks is completed. */
    int reading_completed;

    /* Used for storing number of bytes read from stream. */
    int s_read_len;

    /* Used for storing return value of stream functions. */
    int s_ret;

    /* Used for storing return value of zlib calls. */
    int z_ret;

    /* Sanity check. */
    if (index == NULL) {
        ZX_LOG("ERROR: index is NULL.\n");
        return ZX_ERR_PARAMS;
    }

    /* Aliases for frequently used members of index. */
    streamlike_t* stream = index->comp_stream;
    z_stream* zs = index->z_stream;
    uint8_t* buf = index->comp_data_buffer;
    int buf_len  = index->comp_data_buffer_size;

    reading_completed = 0;
    while (!reading_completed) {
        /* Read from stream if no data is available in buffer. */
        if(zs->avail_in == 0) {
            s_read_len = sl_read(stream, buf, buf_len);
            s_ret = sl_error(stream);
            if (s_ret) {
                ZX_LOG("ERROR: Reading from stream (%d).\n",
                       s_ret);
                return ZX_ERR_STREAM_READ;
            }
            if (s_read_len == 0) {
                ZX_LOG("ERROR: Unexpected EOF while reading file "
                       "header. (%d).\n", s_ret);
                return ZX_ERR_STREAM_EOF;
            }

            zs->next_in  = buf;
            zs->avail_in = s_read_len;
        }
        if (block_callback == NULL) {
            z_ret = inflate_and_update_offset(index, zs, Z_SYNC_FLUSH);
        } else {
            z_ret = inflate_and_update_offset(index, zs, Z_BLOCK);
        }
        if (z_ret == Z_OK || z_ret == Z_STREAM_END) {
            if (is_on_block_boundary(zs)) {
                ZX_LOG("On block boundary.\n");
                if (is_last_deflate_block(zs)) {
                    ZX_LOG("Also last block.\n");
                    reading_completed = 1;
                    if (index->stream_type == ZX_STREAM_GZIP ||
                            index->stream_type == ZX_STREAM_GZIP_OR_ZLIB) {
                        index->stream_state = ZX_STATE_FILE_TRAILER;
                    }
                }
                if (block_callback != NULL) {
                    ZX_LOG("Calling block boundary callback.\n");
                    s_ret = (*block_callback)(callback_context,
                                              index,
                                              &index->offset,
                                              reading_completed);
                    if (s_ret != 0) {
                        ZX_LOG("WARNING: Callback returned non-zero (%d). "
                               "Returning from function.\n", s_ret);
                        return s_ret;
                    }
                }
            }
            if (zs->avail_out == 0) {
                ZX_LOG("Buffer is full.\n");
                reading_completed = 1;
            }
            if (z_ret == Z_STREAM_END) {
                ZX_LOG("End of stream reached.\n");
                reading_completed = 1;
                if (index->stream_type == ZX_STREAM_GZIP ||
                        index->stream_type == ZX_STREAM_GZIP_OR_ZLIB) {
                    index->stream_state = ZX_STATE_FILE_TRAILER;
                }
            }
        } else {
            if (zs->msg != NULL) {
                ZX_LOG("ERROR: inflate_and_update_offset returned error (%d): "
                       " %s\n", z_ret, zs->msg);
            } else {
                ZX_LOG("ERROR: inflate_and_update_offset returned error (%d).\n",
                       z_ret);
            }

            return ZX_ERR_ZLIB(z_ret);
        }
    } /* while (!read_completed) */

    return ZX_RET_OK;
}

static int read_gzip_trailer(zidx_index* index)
{
    int read_bytes;
    int s_read_len;
    uint8_t trailer[8];

    /* Sanity check. */
    if (index == NULL) {
        ZX_LOG("ERROR: index is NULL.\n");
        return ZX_ERR_PARAMS;
    }

    /* Aliases. */
    streamlike_t* stream = index->comp_stream;
    z_stream* zs = index->z_stream;

    /* Number of bytes already read into buffer. */
    read_bytes = zs->avail_in > 8 ? 8 : zs->avail_in;

    /* Copy those bytes from buffer to trailer, and update buffer data. */
    memcpy(trailer, zs->next_in, read_bytes);
    zs->next_in  += read_bytes;
    zs->avail_in -= read_bytes;
    index->offset.comp += read_bytes;

    /* If there are more data to be read for trailer... */
    if (read_bytes < 8) {
        /* ...read it from stream. */
        s_read_len = sl_read(stream, trailer, 8 - read_bytes);

        if (sl_error(stream) != 0) {
            ZX_LOG("ERROR: Error while reading remaining %d bytes of trailer "
                   " from stream.\n", 8 - read_bytes);
            return ZX_ERR_STREAM_READ;
        }
        index->offset.comp += s_read_len;
        if (s_read_len != 8 - read_bytes) {
            ZX_LOG("ERROR: File ended before trailer ends.");
            return ZX_ERR_STREAM_EOF;
        }
    }
    return ZX_RET_OK;
}

zidx_index* zidx_index_create()
{
    zidx_index *index;
    index = (zidx_index*) malloc(sizeof(zidx_index));
    return index;
}

int zidx_index_init(zidx_index *index,
                    streamlike_t *comp_stream)
{
    return zidx_index_init_ex(index,
                              comp_stream,
                              ZX_STREAM_GZIP_OR_ZLIB,
                              ZX_CHECKSUM_DEFAULT,
                              NULL,
                              ZX_DEFAULT_INITIAL_LIST_CAPACITY,
                              ZX_DEFAULT_WINDOW_SIZE,
                              ZX_DEFAULT_COMPRESSED_DATA_BUFFER_SIZE,
                              ZX_DEFAULT_SEEKING_DATA_BUFFER_SIZE);
}

int zidx_index_init_ex(zidx_index *index,
                       streamlike_t *comp_stream,
                       zidx_stream_type stream_type,
                       zidx_checksum_option checksum_option,
                       z_stream* z_stream_ptr,
                       int initial_capacity,
                       int window_size,
                       int comp_data_buffer_size,
                       int seeking_data_buffer_size)
{
    /* Temporary variables that will be used to initialize corresponding members
     * of index. These are not modified directly on index, because we don't want
     * to modify it in case of a failure. */
    zidx_checkpoint *list;
    uint8_t* comp_data_buffer;
    uint8_t* seeking_data_buffer;
    int window_bits;

    /* Flag used to indicate whether z_stream_ptr argument should be released in
     * case of a failure. */
    int free_zs_on_failure;

    /* Sanity checks. */
    if (index == NULL || comp_stream == NULL) {
        ZX_LOG("ERROR: index or comp_stream is null.\n");
        return ZX_ERR_PARAMS;
    }
    if (stream_type != ZX_STREAM_GZIP && stream_type != ZX_STREAM_DEFLATE
            && stream_type != ZX_STREAM_GZIP_OR_ZLIB) {
        ZX_LOG("ERROR: Unknown stream_type (%d).\n", (int) stream_type);
        return ZX_ERR_PARAMS;
    }
    if (checksum_option != ZX_CHECKSUM_DISABLED
            && checksum_option != ZX_CHECKSUM_DEFAULT
            && checksum_option != ZX_CHECKSUM_FORCE_CRC32
            && checksum_option != ZX_CHECKSUM_FORCE_ADLER32) {
        ZX_LOG("ERROR: Unknown checksum_option (%d).\n", (int) stream_type);
        return ZX_ERR_PARAMS;
    }
    if (initial_capacity < 0) {
        ZX_LOG("ERROR: initial_capacity is negative.\n");
        return ZX_ERR_PARAMS;
    }
    if (window_size <= 0) {
        ZX_LOG("ERROR: window_size is nonpositive.\n");
        return ZX_ERR_PARAMS;
    }
    if (window_size < 512 || window_size > 32768) {
        ZX_LOG("ERROR: window_size should be between 512-32768 inclusive.\n");
        return ZX_ERR_PARAMS;
    }
    for (window_bits = 9; window_bits <= 15; window_bits++) {
        if (window_size == (1 << window_bits)) {
            break;
        }
        if (window_size < (1 << window_bits)) {
            ZX_LOG("ERROR: window_size should be a power of 2.\n");
            return ZX_ERR_PARAMS;
        }
    }
    if (comp_data_buffer_size <= 0) {
        ZX_LOG("ERROR: comp_data_buffer_size is nonpositive.\n");
        return ZX_ERR_PARAMS;
    }
    if (seeking_data_buffer_size <= 0) {
        ZX_LOG("ERROR: seeking_data_buffer_size is nonpositive.\n");
        return ZX_ERR_PARAMS;
    }

    /* Assign NULL to anything to be freed in case of a failure. */
    list                = NULL;
    comp_data_buffer    = NULL;
    seeking_data_buffer = NULL;

    /* Initialize z_stream_ptr if not provided. free_sz_on_failure is set to
     * indicate that z_stream_ptr is allocated by this function and it should be
     * deallocated in case of a failure. */
    if (z_stream_ptr) {
        free_zs_on_failure = 0;
    } else {
        z_stream_ptr = (z_stream*) malloc(sizeof(z_stream));
        if (!z_stream_ptr) goto memory_fail;

        z_stream_ptr->zalloc = Z_NULL;
        z_stream_ptr->zfree  = Z_NULL;
        z_stream_ptr->opaque = Z_NULL;

        free_zs_on_failure = 1;
    }
    z_stream_ptr->avail_in = 0;
    z_stream_ptr->next_in  = Z_NULL;

    /* Initialize list if initial_capacity is not zero. */
    if (initial_capacity > 0) {
        list = (zidx_checkpoint*) malloc(sizeof(zidx_checkpoint) * initial_capacity);
        if (!list) {
            ZX_LOG("ERROR: Couldn't allocate memory for checkpoint list.\n");
            goto memory_fail;
        }
    }

    /* Initialize compressed data buffer. */
    comp_data_buffer = (uint8_t*) malloc(comp_data_buffer_size);
    if (!comp_data_buffer) {
        ZX_LOG("ERROR: Couldn't allocate memory for compression data buffer.\n");
        goto memory_fail;
    }

    /* Initialize seeking data buffer. */
    seeking_data_buffer = (uint8_t*) malloc(seeking_data_buffer_size);
    if (!seeking_data_buffer) {
        ZX_LOG("ERROR: Couldn't allocate memory for seeking data buffer.\n");
        goto memory_fail;
    }

    /* Now that there are no failure possibilities (right?), we can modify
     * index data structure. */

    /* Set list. */
    index->list          = list;
    index->list_count    = 0;
    index->list_capacity = initial_capacity;

    /* Set compressed data buffer. */
    index->comp_data_buffer      = comp_data_buffer;
    index->comp_data_buffer_size = comp_data_buffer_size;

    /* Set seeking data buffer. */
    index->seeking_data_buffer      = seeking_data_buffer;
    index->seeking_data_buffer_size = seeking_data_buffer_size;

    /* Set window size and bits. */
    index->window_size = window_size;
    index->window_bits = window_bits;

    /* Set compression stream. */
    index->comp_stream = comp_stream;

    /* Set current offsets. */
    index->offset.comp            = 0;
    index->offset.comp_bits_count = 0;
    index->offset.comp_byte       = 0;
    index->offset.uncomp          = 0;

    /* Set stream options. */
    index->z_stream            = z_stream_ptr;
    index->stream_type         = stream_type;
    index->stream_state        = ZX_STATE_FILE_HEADERS;
    index->inflate_initialized = 0;

    /* Set checksum option. */
    index->checksum_option = checksum_option;

    /* Set default size. */
    index->compressed_size = -1;
    index->uncompressed_size = -1;

    ZX_LOG("Initialization was successful.\n");

    return ZX_RET_OK;

memory_fail:
    if(free_zs_on_failure) free(z_stream_ptr);
    free(list);
    free(comp_data_buffer);
    free(seeking_data_buffer);
    return ZX_ERR_MEMORY;
}

int zidx_index_destroy(zidx_index* index)
{
    /* Return value for this function. */
    int ret;

    /* Return value used for zlib calls. */
    int z_ret;

    /* Iterator and end pointer used for iterating over checkpoints. */
    zidx_checkpoint *it;
    zidx_checkpoint *end;

    /* If index is NULL, return error. */
    if (!index) {
        ZX_LOG("Nothing is destroyed in index, since it's NULL.\n");
        return ZX_ERR_PARAMS;
    }

    /* z_stream should not be NULL. */
    if (!index->z_stream) {
        ZX_LOG("ERROR: index->z_stream is NULL.\n");
        return ZX_ERR_CORRUPTED;
    }

    /* Checkpoint list should not be NULL if there is some capacity. */
    if (!index->list && index->list_capacity > 0) {
        ZX_LOG("ERROR: index->list is NULL, although capacity is %d.\n",
               index->list_capacity);
        return ZX_ERR_CORRUPTED;
    }

    /* Checkpoint list should be NULL if there is no capacity. */
    if (index->list != NULL && index->list_capacity == 0) {
        ZX_LOG("ERROR: index->list is not NULL, although capacity is %d.\n",
               index->list_capacity);
        return ZX_ERR_CORRUPTED;
    }

    /* Unless an error happens, okay will be returned. */
    ret = ZX_RET_OK;

    /* Since z_stream is not NULL, release internal buffers of z_stream. */
    if (index->inflate_initialized) {
        z_ret = inflateEnd(index->z_stream);
        if (z_ret != Z_OK) {
            ZX_LOG("ERROR: inflateEnd returned error (%d).\n", z_ret);
            ret = ZX_ERR_ZLIB(z_ret);
        }
    }
    /* If internal buffers are released succesfully, release the z_stream
     * itself. */
    if (ret == ZX_RET_OK) {
        free(index->z_stream);
        index->z_stream = NULL;
    }

    /* If index-> list is not NULL, free it. */
    if (index->list) {
        /* Release window data on each checkpoint. */
        end = index->list + index->list_count;
        for (it = index->list; it < end; it++) {
            free(it->window_data);
        }
        free(index->list);

        /* This members are updated because user can call this function again
         * if it return error, so we are leaving index list in a valid state. */
        index->list = NULL;
        index->list_capacity = 0;
        index->list_count = 0;
    }
    /* Else is unnecessary, since this practically means capacity is zero and
     * list is NULL. Therefore, nothing to free.  */

    return ret;
}

int zidx_read(zidx_index* index, uint8_t *buffer, int nbytes)
{
    /* Pass to explicit version without block callbacks. */
    return zidx_read_ex(index, buffer, nbytes, NULL, NULL);
}

int zidx_read_ex(zidx_index* index,
                 uint8_t *buffer,
                 int nbytes,
                 zidx_block_callback block_callback,
                 void *callback_context)
{
    /* TODO: Implement support for concatanated gzip streams. */

    /* Return value for private (static) function calls. */
    int ret;

    /* Return value for zlib calls. */
    int z_ret;

    /* Window bits used for initializing inflate for headers. Window bits in
     * index can't be used for this purpose, because this variable will be used
     * for denoting stream type as well. */
    int window_bits;

    /* Sanity checks. */
    if (index == NULL) {
        ZX_LOG("ERROR: index is NULL.\n");
        return ZX_ERR_PARAMS;
    }
    if (buffer == NULL) {
        ZX_LOG("ERROR: buffer is NULL.\n");
        return ZX_ERR_PARAMS;
    }
    /* TODO: I couldn't decide whether nbytes = 0 makes sense, so I left it as
     * a valid option. Use with caution. */
    if (nbytes < 0) {
        ZX_LOG("ERROR: nbytes can't be negative.\n");
        return ZX_ERR_PARAMS;
    }

    /* Aliases. */
    z_stream *zs = index->z_stream;

    ZX_LOG("Reading %d bytes at (comp: %jd, uncomp: %jd)\n", nbytes,
           (intmax_t)index->offset.comp, (intmax_t)index->offset.uncomp);

    switch (index->stream_state) {
        case ZX_STATE_FILE_HEADERS:
            /* Assign window_bits with respect to stream type. */
            switch (index->stream_type) {
                case ZX_STREAM_DEFLATE:
                    window_bits = -index->window_bits;
                    break;
                case ZX_STREAM_GZIP:
                    window_bits = 16 + index->window_bits;
                    break;
                case ZX_STREAM_GZIP_OR_ZLIB:
                    window_bits = 32 + index->window_bits;
                    break;
            }

            /* Initialize inflate. Window bits should have been initialized by
             * zidx_index_init() per stream type. */
            z_ret = initialize_inflate(index, zs, window_bits);
            if (z_ret != Z_OK) {
                ZX_LOG("ERROR: inflate initialization returned error (%d).\n",
                       z_ret);
                return ZX_ERR_ZLIB(z_ret);
            }

            if (index->stream_type != ZX_STREAM_DEFLATE) {
                /* If stream type is not DEFLATE, then read headers. Since no
                 * output will be produced avail_out will be 0. However,
                 * assigning next_out to NULL causes error when calling inflate,
                 * so leave it as a non-NULL value even if it's not gonna be
                 * used. */
                zs->next_out  = buffer;
                zs->avail_out = 0;

                ret = read_headers(index, block_callback, callback_context);
                if (ret != ZX_RET_OK) {
                    ZX_LOG("ERROR: While reading headers (%d).\n", ret);
                    return ret;
                }

                /* Then initialize inflate to be used for DEFLATE blocks. This
                 * is preferable way because seeking messes with internal
                 * checksum computation of zlib. Best way to disable it to treat
                 * each gzip/zlib blocks as individual deflate blocks, and
                 * control checksum in-house. index->window_bits used
                 * intentionally instead of local variable window_bits, since
                 * inflate will be initialized as deflate. */
                z_ret = initialize_inflate(index, zs, -index->window_bits);
                if (z_ret != Z_OK) {
                    ZX_LOG("ERROR: initialize_inflate returned error (%d).\n",
                           z_ret);
                    return ZX_ERR_ZLIB(z_ret);
                }
            }

            ZX_LOG("Done reading header.\n");
            index->stream_state = ZX_STATE_DEFLATE_BLOCKS;

            /* Continue to next case to handle first deflate block. */

        case ZX_STATE_DEFLATE_BLOCKS:
            /* Input buffer (next_in, avail_in) shouldn't be modified here, as
             * there could be data left from previous reading. */

            /* Set output buffer and available bytes for output. */
            zs->next_out  = buffer;
            zs->avail_out = nbytes;

            ret = read_deflate_blocks(index, block_callback, callback_context);
            if (ret != ZX_RET_OK) {
                ZX_LOG("ERROR: While reading deflate blocks (%d).\n", ret);
                return ret;
            }
            /* Break switch if there are more blocks. */
            if (index->stream_state != ZX_STATE_FILE_TRAILER) {
                break;
            }
        case ZX_STATE_FILE_TRAILER:
            /* TODO/BUG: Implement zlib separately. THIS IS TEMPORARY!!! */
            if (index->stream_type != ZX_STREAM_DEFLATE) {
                ret = read_gzip_trailer(index);
                if (ret != ZX_RET_OK) {
                    ZX_LOG("ERROR: While parsing gzip file trailer (%d).\n",
                           ret);
                    return ret;
                }
            }
            index->stream_state = ZX_STATE_END_OF_FILE;

            /* Assign file sizes. */
            index->compressed_size = index->offset.comp;
            index->uncompressed_size = index->offset.uncomp;
            ZX_LOG("Compressed/uncompressed size: %jd/%jd.\n",
                   (intmax_t) index->compressed_size,
                   (intmax_t) index->uncompressed_size);
            break;
        case ZX_STATE_INVALID:
            /* TODO: Implement this. */
            ZX_LOG("ERROR: NOT IMPLEMENTED YET.\n");
            return ZX_ERR_CORRUPTED;

        case ZX_STATE_END_OF_FILE:
            ZX_LOG("No reading is made since state is end-of-file.\n");
            return 0;

        default:
            ZX_LOG("ERROR: Unknown state (%d).\n", (int)index->stream_state);
            return ZX_ERR_CORRUPTED;

    } /* end of switch(index->stream_state) */

    ZX_LOG("Read %jd bytes.\n", (intmax_t)(zs->next_out - buffer));

    /* Return number of bytes read into the buffer. */
    return zs->next_out - buffer;
}

int zidx_seek(zidx_index* index, off_t offset, int whence)
{
    return zidx_seek_ex(index, offset, whence, NULL, NULL);
}

int zidx_seek_ex(zidx_index* index,
                 off_t offset,
                 int whence,
                 zidx_block_callback block_callback,
                 void *callback_context)
{
    /* TODO: If this function fails to reset z_stream, it will leave z_stream in
     * an invalid state. Must be handled. */

    /* Used for storing number of bytes read from stream. */
    int s_read_len;

    /* Used for storing return value of stream functions. */
    int s_ret;

    /* Used for storing return value of zlib calls. */
    int z_ret;

    /* Used for storing return value of zidx calls. */
    int zx_ret;

    /* Used for storing shared byte between two blocks in the boundary, if they
     * share any. */
    uint8_t byte;

    /* Used for finding the checkpoint preceding offset. */
    zidx_checkpoint *checkpoint;
    int checkpoint_idx;

    /* Number of bytes remaining to arrive given offset. After seeking to
     * checkpoint, the rest of offset is disposed using zidx_read. */
    off_t num_bytes_remaining;

    /* Number of bytes to dispose for next zidx_read call. */
    int num_bytes_next;

    /* Sanity checks. */
    if (index == NULL) {
        ZX_LOG("ERROR: index is NULL.\n");
        return ZX_ERR_PARAMS;
    }
    if (offset < 0) {
        ZX_LOG("ERROR: offset (%jd) is negative.\n", (intmax_t)offset);
        return ZX_ERR_PARAMS;
    }

    /* TODO: Implement whence. Currently it is ignored. Implement sanity check
     * for it as well. */

    checkpoint_idx = zidx_get_checkpoint_idx(index, offset);
    checkpoint = zidx_get_checkpoint(index, checkpoint_idx);

    if (checkpoint == NULL) {
        ZX_LOG("No checkpoint found.\n");

        /* Seek to the beginning of file, since no checkpoint has been found. */
        s_ret = sl_seek(index->comp_stream, 0, SL_SEEK_SET);
        if (s_ret < 0) {
            ZX_LOG("ERROR: Couldn't seek in stream (%d).\n", s_ret);
            return ZX_ERR_STREAM_SEEK;
        }

        /* Reset stream states and offsets. TODO: It may be unnecessary to update
         * comp_byte and comp_bits_count. */
        index->stream_state           = ZX_STATE_FILE_HEADERS;
        index->offset.comp            = 0;
        index->offset.comp_byte       = 0;
        index->offset.comp_bits_count = 0;
        index->offset.uncomp          = 0;

        /* Dispose if there's anything in input buffer. */
        index->z_stream->avail_in = 0;
    } else if (
            index->offset.uncomp < checkpoint->offset.uncomp
            || index->offset.uncomp > offset) {
        /* If offset is between checkpoint and current index offset, jump to the
         * checkpoint. */
        ZX_LOG("Jumping to checkpoint (idx: %d, comp: %ld, uncomp: %ld).\n",
                checkpoint_idx, checkpoint->offset.comp,
                checkpoint->offset.uncomp);

        /* Initialize as deflate. */
        z_ret = initialize_inflate(index, index->z_stream, -index->window_bits);
        if (z_ret != Z_OK) {
            ZX_LOG("ERROR: inflate initialization returned error (%d).\n",
                   z_ret);
            return ZX_ERR_ZLIB(z_ret);
        }

        /* Seek to the checkpoint offset in compressed stream. */
        s_ret = sl_seek(index->comp_stream,
                        checkpoint->offset.comp,
                        SL_SEEK_SET);
        if (s_ret != 0) {
            ZX_LOG("ERROR: Couldn't seek in stream (%d).\n", s_ret);
            return ZX_ERR_STREAM_SEEK;
        }

        /* Handle if there is a byte shared between two consecutive blocks. */
        if (checkpoint->offset.comp_bits_count > 0) {
            /* Higher bits of the byte should be pushed to zlib before calling
             * inflate. */
            byte = checkpoint->offset.comp_byte;
            byte >>= (8 - checkpoint->offset.comp_bits_count);

            /* Push these bits to zlib. */
            z_ret = inflatePrime(index->z_stream,
                                 checkpoint->offset.comp_bits_count,
                                 byte);
            if (z_ret != Z_OK) {
                ZX_LOG("ERROR: inflatePrime error (%d).\n", z_ret);
                return ZX_ERR_ZLIB(z_ret);
            }
        }

        /* Copy window from checkpoint. */
        z_ret = inflateSetDictionary(index->z_stream,
                                     checkpoint->window_data,
                                     checkpoint->window_length);
        if (z_ret != Z_OK) {
            ZX_LOG("ERROR: inflateSetDictionary error (%d).\n", z_ret);
            return ZX_ERR_ZLIB(z_ret);
        }

        /* Set stream states and offsets. TODO: It may be unnecessary to update
         * comp_byte and comp_bits_count. */
        index->stream_state           = ZX_STATE_DEFLATE_BLOCKS;
        index->offset.comp            = checkpoint->offset.comp;
        index->offset.comp_byte       = byte;
        index->offset.comp_bits_count = checkpoint->offset.comp_bits_count;
        index->offset.uncomp          = checkpoint->offset.uncomp;

        /* Dispose if there's anything in input buffer. */
        index->z_stream->avail_in = 0;
    } else {
        ZX_LOG("No need to jump to checkpoint, since offset (%jd) is closer to "
               "the current offset (%jd) than that of checkpoint (%jd).\n",
               (intmax_t)offset, (intmax_t)index->offset.uncomp,
               (intmax_t)checkpoint->offset.uncomp);
    }

    /* Whether we jump to somewhere in file or not, we need to consume remaining
     * bytes until the offset by decompressing. */
    num_bytes_remaining = offset - index->offset.uncomp;
    while (num_bytes_remaining > 0) {
        /* Number of bytes going to consumed in next zidx read call is equal to
         * min(num_bytes_remaining, seeking_data_buffer_size). */
        num_bytes_next =
            (num_bytes_remaining > index->seeking_data_buffer_size ?
                index->seeking_data_buffer_size :
                num_bytes_remaining);

        /* Read next compressed data and decompress it using internal seeking
         * buffer. */
        s_read_len = zidx_read_ex(index,
                                  index->seeking_data_buffer,
                                  num_bytes_next,
                                  block_callback,
                                  callback_context);
        /* Handle error. */
        if (s_read_len < 0) {
            ZX_LOG("ERROR: Couldn't decompress remaining data while "
                   "seeking (%d)\n.", s_read_len);
            return s_read_len;
        }

        /* Handle end-of-file. */
        if (s_read_len == 0) {
            ZX_LOG("ERROR: Unexpected end-of-file while decompressing remaining "
                   "data for seeking (%d)\n.", s_read_len);
            return ZX_ERR_STREAM_EOF;
        }

        /* Decrease number of bytes read. */
        num_bytes_remaining -= s_read_len;

        #ifdef ZX_DEBUG
        /* Normally this should be unnecessary, since this function should not
         * return more than buffer length, but anyway let's check it in
         * debugging mode. */
        if (num_bytes_remaining < 0) {
            ZX_LOG("ERROR: Screwed number of bytes remaining while reading for "
                   "seeking. Check the code. (num_bytes_remaining: %jd)\n",
                   (intmax_t) num_bytes_remaining);
            return ZX_ERR_CORRUPTED;
        }
        #endif
    }

    return ZX_RET_OK;
}

off_t zidx_tell(zidx_index* index)
{
    return index->offset.uncomp;
}

int zidx_rewind(zidx_index* index);

typedef struct spacing_data_s
{
    off_t last_offset;
    off_t spacing_length;
    char is_uncompressed;
} spacing_data;

static int spacing_callback(void *context,
                            zidx_index *index,
                            zidx_checkpoint_offset *offset,
                            int is_last_block)
{
    /* Used for storing return value of this function. */
    int ret;

    /* Used for storing return value of zidx calls. */
    int zx_ret;

    /* New checkpoint that will be added. Should be freed in case of failure. */
    zidx_checkpoint *ckp = NULL;

    /* Casted alias for context. */
    spacing_data* data = context;

    off_t current_offset;

    /* Determine which offsets to use. */
    if (data->is_uncompressed) {
        current_offset = offset->uncomp;
    } else {
        current_offset = offset->comp;
    }

    /* If spacing_length bytes passed since last saved checkpoint... */
    if (current_offset >= data->last_offset + data->spacing_length) {

        /* Create a new checkpoint. */
        ckp = zidx_create_checkpoint();
        if (ckp == NULL) {
            ZX_LOG("ERROR: Couldn't allocate memory for new checkpoint (%d).\n",
                   zx_ret);
            ret = zx_ret;
            goto cleanup;
        }

        /* Fill it in with current index and offset information. */
        zx_ret = zidx_fill_checkpoint(index, ckp, offset);
        if (zx_ret != ZX_RET_OK) {
            ZX_LOG("ERROR: Couldn't fill new checkpoint (%d).\n", zx_ret);
            ret = zx_ret;
            goto cleanup;
        }

        /* Add checkpoint to the index list. */
        zx_ret = zidx_add_checkpoint(index, ckp);
        if (zx_ret != ZX_RET_OK) {
            ZX_LOG("ERROR: Couldn't add new checkpoint (%d).\n", zx_ret);
            ret = zx_ret;
            goto cleanup;
        }

        /* Set last_offset. */
        data->last_offset = current_offset;
    }

    return ZX_RET_OK;

cleanup:
    if (ckp != NULL) {
        free(ckp);
    }
    return ret;
}


int zidx_build_index(zidx_index* index,
                     off_t spacing_length,
                     char is_uncompressed)
{
    /* Context for spacing_callback. */
    spacing_data data;

    /* Assign last uncompressed offset to 0, and pass spacing_length. */
    data.last_offset = 0;
    data.spacing_length = spacing_length;
    data.is_uncompressed = is_uncompressed;

    return zidx_build_index_ex(index, spacing_callback, &data);
}

int zidx_build_index_ex(zidx_index* index,
                        zidx_block_callback next_block_callback,
                        void *callback_context)
{
    /* Used for storing return value of zidx calls. */
    int zx_ret;

    /* Read as long as it's not end of stream. */
    do {
        zx_ret = zidx_read_ex(index,
                              index->seeking_data_buffer,
                              index->seeking_data_buffer_size,
                              next_block_callback,
                              callback_context);
        if (zx_ret < 0) {
            ZX_LOG("ERROR: While reading decompressed data (%d).\n", zx_ret);
            return zx_ret;
        }
    } while(zx_ret > 0);

    return ZX_RET_OK;
}

zidx_checkpoint* zidx_create_checkpoint()
{
    zidx_checkpoint *ckp;
    ckp = calloc(1, sizeof(zidx_checkpoint));
    return ckp;
}

int zidx_fill_checkpoint(zidx_index* index,
                         zidx_checkpoint* new_checkpoint,
                         zidx_checkpoint_offset* offset)
{
    /* TODO: Remove offset argument as it is already a member of index.
     * Alternatively, and preferably, remove index if you use dict_length for
     * window_size. */

    /* Return value for function. */
    int ret;

    /* Used for storing return value of zlib calls. */
    int z_ret;

    /* Length of dictionary, a.k.a. sliding window. */
    unsigned int dict_length;

    /* Flag to decide whether window_data should be released upon failure. */
    int window_data_allocated = 0;

    /* Sanity check. */
    if (index == NULL) {
        ZX_LOG("ERROR: index is NULL.\n");
        return ZX_ERR_PARAMS;
    }
    if (new_checkpoint == NULL) {
        ZX_LOG("ERROR: new_checkpoint is NULL.\n");
        return ZX_ERR_PARAMS;
    }
    if (offset == NULL) {
        ZX_LOG("ERROR: offset is NULL.\n");
        return ZX_ERR_PARAMS;
    }

    /* Read dict_length. This will be used to allocate necessary window space. */
    z_ret = inflateGetDictionary(index->z_stream, NULL, &dict_length);
    if (z_ret != Z_OK) {
        ZX_LOG("ERROR: inflateGetDictionary returned error (%d).\n", z_ret);
        ret = ZX_ERR_ZLIB(z_ret);
        goto cleanup;
    }

    /* Allocate space for window_data if there isn't one and dict_length is not
     * zero. If user provides window_data, it's his responsibility to make sure
     * its size is enough to hold window. Typically, 32768 is enough for all
     * windows. */
    if (new_checkpoint->window_data == NULL && dict_length > 0) {
        new_checkpoint->window_data = (uint8_t*)malloc(dict_length);
        if (new_checkpoint->window_data == NULL) {
            ZX_LOG("ERROR: Couldn't allocate memory for window data.\n");
            ret = ZX_ERR_MEMORY;
            goto cleanup;
        }
        window_data_allocated = 1;
    }

    z_ret = inflateGetDictionary(index->z_stream, new_checkpoint->window_data,
                                 &dict_length);
    if (z_ret != Z_OK) {
        ZX_LOG("ERROR: inflateGetDictionary returned error (%d).\n", z_ret);
        ret = ZX_ERR_ZLIB(z_ret);
        goto cleanup;
    }

    /* Copy current offset to checkpoint offset. */
    memcpy(&new_checkpoint->offset, offset, sizeof(zidx_checkpoint_offset));

    /* dict_length can't be more than 32768. */
    new_checkpoint->window_length = dict_length;

    return ZX_RET_OK;

cleanup:
    if (window_data_allocated) {
        free(new_checkpoint->window_data);
        new_checkpoint->window_data = NULL;
    }
    return ret;
}

int zidx_add_checkpoint(zidx_index* index, zidx_checkpoint* checkpoint)
{
    /* Used for storing return value of zidx calls. */
    int zx_ret;

    /* Convenience variables. They keep uncompressed offsets of the last
     * checkpoint and current checkpoint. Current implementation requires added
     * checkpoints to be ordered in an array, therefore we check for the
     * uncompressed offset of last checkpoint before adding a new checkpoint. A
     * better approach would be using some balanced binary tree implementation,
     * which would allow inserting to any place in O(lgn). */
    /* TODO: Consider using balanced BST for index->list. However, let's not go
     * feature creep for now, shall we? */
    off_t last_uncomp;
    off_t chpt_uncomp;

    /* Sanity checks. */
    if (index == NULL) {
        ZX_LOG("ERROR: index is NULL.\n");
        return ZX_ERR_PARAMS;
    }
    if (checkpoint == NULL) {
        ZX_LOG("ERROR: checkpoint is NULL.\n");
        return ZX_ERR_PARAMS;
    }
    /* Check if list is corrupted. */
    if (index->list == NULL && index->list_capacity != 0) {
        ZX_LOG("ERROR: index list is NULL while capacity is not zero.\n");
        return ZX_ERR_CORRUPTED;
    }

    /* If there are any checkpoints on the list, the new checkpoint should have
     * greater uncompressed offset than that of last checkpoint. */
    if (index->list_count > 0) {
        last_uncomp = index->list[index->list_count - 1].offset.uncomp;
        chpt_uncomp = checkpoint->offset.uncomp;
        if (chpt_uncomp <= last_uncomp) {
            ZX_LOG("ERROR: Can't add checkpoint, its uncompressed offset (%jd) "
                   "is less than that of last checkpoint (%jd).\n",
                   (intmax_t)chpt_uncomp, (intmax_t)last_uncomp);
            return ZX_ERR_INVALID_OP;
        }
    }

    /* Open some space in list if needed. */
    if (index->list_capacity == index->list_count) {
        /* Double the list size. Plus one is added in case list count is
         * currently zero. */
        zx_ret = zidx_extend_index_size(index, index->list_count + 1);
        if (zx_ret != ZX_RET_OK) {
            ZX_LOG("ERROR: Couldn't extend index size (%d).\n", zx_ret);
            return zx_ret;
        }
    }

    /* Add new checkpoint.*/
    memcpy(&index->list[index->list_count], checkpoint, sizeof(*checkpoint));
    index->list_count++;

    /* TODO: Note in the documentation, that checkpoint can be freed after this
     * call. Not the window_data member of it though. */

    return ZX_RET_OK;
}

int zidx_get_checkpoint_idx(zidx_index* index, off_t offset)
{
    /* TODO: Return EOF error if EOF is known and offset is beyond it. */
    /* TODO: Add more logging for returns. I don't feel like doing it today. */

    /* A local definition for a cumbersome access. Undefed at the end of this
     * function. */
    #define ZX_OFFSET_(idx) (index->list[idx].offset.uncomp)

    /* Variables used for binary search. */
    int left, right;

    /* Return value holding the index or error number. */
    int idx;

    /* Sanity checks. */
    if (index == NULL) {
        ZX_LOG("ERROR: index is NULL.\n");
        return ZX_ERR_PARAMS;
    }
    if (offset < 0) {
        ZX_LOG("ERROR: offset (%jd) is negative.\n", (intmax_t)offset);
        return ZX_ERR_PARAMS;
    }

    /* Return not found if list is empty. */
    if(index->list_count == 0) {
        ZX_LOG("ERROR: List is empty, so checkpoint for given offset (%jd) is "
               "not found.\n", (intmax_t)offset);
        return ZX_ERR_NOT_FOUND;
    }

    left  = 0;
    right = index->list_count - 1;

    /* Check the last element first. We check it in here so that we don't
     * account for it in every iteartion of the loop below. */
    if(ZX_OFFSET_(right) < offset) {
        ZX_LOG("Offset (%jd) found at last checkpoint (%d) start at uncompressed"
               " offset (%jd).\n", (intmax_t)offset, right, ZX_OFFSET_(right));
        return right;
    }

    /* Shortcut: Since list is ordered, if offset is less than first offset,
     * than it is not covered. */
    if (offset < ZX_OFFSET_(left)) {
        ZX_LOG("ERROR: Not found, offset (%jd) is less than first offset (%jd).",
               (intmax_t)offset, (intmax_t)ZX_OFFSET_(left));
        return ZX_ERR_NOT_FOUND;
    }

    /* Binary search for a lowerbound index. */
    while (left <= right) {
        idx = (left + right) / 2;

        /* If current offset is greater, we need to move the range to left by
         * updating `right`. */
        if(ZX_OFFSET_(idx) > offset) {
            right = idx - 1;

        /* If current offset is less than or equal, but also the following one,
         * we need to move the range to right by updating `left`. */
        } else if(ZX_OFFSET_(idx + 1) <= offset) {
            left = idx + 1;

        /* If current offset is less than or equal, and the following one is
         * greater, we found the lower bound, return it. */
        } else {
            ZX_LOG("Offset (%jd) found at checkpoint (%d) start at uncompressed "
                   "offset (%jd).\n", (intmax_t)offset, idx, ZX_OFFSET_(idx));
            return idx;
        }
    }

    /* left >= right, meaning that point range is not found. THIS STATE SHOULD BE
     * UNREACHABLE. */
    ZX_LOG("ERROR: If you see this, there's something terribly wrong in this "
           "function. The binary search failed, but it shouldn't have done so, "
           "since we compared offset to the that of first checkpoint. Go check "
           "the code. (left: %d, right: %d)\n", left, right);
    return ZX_ERR_NOT_FOUND;

    #undef ZX_OFFSET_
}

zidx_checkpoint* zidx_get_checkpoint(zidx_index* index, int idx)
{
    if (idx >= 0 && idx < index->list_count) {
        return &index->list[idx];
    }
    return NULL;
}

int zidx_extend_index_size(zidx_index* index, int nmembers)
{
    /* New list to create. List is not created in-place to protect existing
     * list (index->list). */
    zidx_checkpoint *new_list;

    /* Sanity checks. */
    if (index == NULL) {
        ZX_LOG("ERROR: index is NULL.\n");
        return ZX_ERR_PARAMS;
    }
    if (nmembers <= 0) {
        ZX_LOG("ERROR: Number of items to extend (%d) is not positive.\n",
               nmembers);
        return ZX_ERR_PARAMS;
    }

    /* Allocate memory for nmembers more. index->list can be NULL if the
     * capacity is 0. */
    new_list = (zidx_checkpoint*) realloc(index->list, sizeof(zidx_checkpoint)
                                           * (index->list_capacity + nmembers));
    if(!new_list) {
        ZX_LOG("ERROR: Couldn't allocate memory for the extended list.\n");
        return ZX_ERR_MEMORY;
    }

    /* Update existing list. */
    index->list           = new_list;
    index->list_capacity += nmembers;

    return ZX_RET_OK;
}

int zidx_shrink_index_size(zidx_index* index, int nmembers)
{

    /* New list to create. List is not created in-place to protect existing
     * list (index->list). */
    zidx_checkpoint *new_list;

    /* Sanity checks. */
    if (index == NULL) {
        ZX_LOG("ERROR: index is NULL.\n");
        return ZX_ERR_PARAMS;
    }
    if (nmembers <= 0) {
        ZX_LOG("ERROR: Number of items to shrink (%d) is not positive.\n",
               nmembers);
        return ZX_ERR_PARAMS;
    }
    if (index->list_capacity < index->list_count + nmembers) {
        ZX_LOG("ERROR: Shrinking requires deallocating existing elements.\n");
        return ZX_ERR_PARAMS;
    }
    if (index->list_capacity < nmembers) {
        ZX_LOG("ERROR: Number of members to shrink (%d) is greater than current "
               "capacity (%d).\n", nmembers, index->list_capacity);
        return ZX_ERR_PARAMS;
    }

    /* Allocate memory for nmembers less. If nmembers is equal to list capacity,
     * this call is equivalent to freeing list. */
    new_list = (zidx_checkpoint*) realloc(index->list, sizeof(zidx_checkpoint)
                                           * (index->list_capacity - nmembers));
    if(!new_list) {
        ZX_LOG("ERROR: Couldn't allocate memory for the extended list.\n");
        return ZX_ERR_MEMORY;
    }

    /* Update existing list. */
    index->list           = new_list;
    index->list_capacity -= nmembers;

    return ZX_RET_OK;
}

int zidx_fit_index_size(zidx_index* index)
{
    if (index == NULL) {
        ZX_LOG("ERROR: index is NULL.\n");
        return ZX_ERR_PARAMS;
    }
    return zidx_shrink_index_size(index,
                                  index->list_capacity - index->list_count);
}

<<<<<<< HEAD
/* TODO: Implement these. */
int zidx_import_ex(zidx_index *index,
                   const streamlike_t *stream,
                   zidx_import_filter_callback filter,
                   void *filter_context);

int zidx_export_ex(zidx_index *index,
                   const streamlike_t *stream,
                   zidx_export_filter_callback filter,
                   void *filter_context);

=======
>>>>>>> fc325474
static int commit_temp_index_(zidx_index *index, zidx_index *temp_index)
{
    int needed_size;
    int zx_ret;
    zidx_checkpoint *it;
    const zidx_checkpoint *end;

    /* Extend index if needed. */
    needed_size = temp_index->list_count - index->list_capacity;
    if (needed_size > 0) {
        zx_ret = zidx_extend_index_size(index, needed_size);
        if (zx_ret != ZX_RET_OK) {
            ZX_LOG("ERROR: Couldn't extend index size %d more elements.\n",
                   needed_size);
            return zx_ret;
        }
    }

    /* Free existing index list members. */
    end = index->list + index->list_count;
    for (it = index->list; it < end; it++) {
        free(it->window_data);
    }
    free(index->list);

    /* Copy current index. */
    index->list       = temp_index->list;
    index->list_count = temp_index->list_count;

    return ZX_RET_OK;
}

int zidx_import_ex(zidx_index *index,
                   zidx_stream *stream,
                   zidx_import_filter_callback filter,
                   void *filter_context)
{
    /* Local definition to tidy up cumbersome error check procedures. */
    #define ZX_READ_TEMPLATE_(buf, buflen, name) \
        do { \
<<<<<<< HEAD
            s_ret = sl_read(input_stream, (uint8_t*)buf, buflen); \
            if (s_ret < buflen) { \
                s_err = sl_error(input_stream); \
=======
            s_ret = zidx_stream_read(stream, (uint8_t*)buf, buflen); \
            if (s_ret < buflen) { \
                s_err = zidx_stream_error(stream); \
>>>>>>> fc325474
                if (s_err) { \
                    ZX_LOG("ERROR: Couldn't read " name " (%d).\n", s_err); \
                    ret = s_err; \
                    goto fail; \
<<<<<<< HEAD
                } else if(sl_eof(input_stream)) { \
=======
                } else if(zidx_stream_eof(stream)) { \
>>>>>>> fc325474
                    ZX_LOG("ERROR: Unexpected end-of-file while reading" name \
                           ".\n"); \
                    ret = ZX_ERR_STREAM_EOF; \
                    goto fail; \
                } else { \
                    ZX_LOG("ERROR: Asynchronous read is not implemented.\n"); \
                    ret = ZX_ERR_NOT_IMPLEMENTED; \
                    goto fail; \
                } \
            } \
            if (sizeof(*buf) == buflen) { \
                ZX_LOG("Imported " name " (%jd) \n", (intmax_t)(*buf)); \
            } else if(buflen >= 3) { \
                ZX_LOG("Imported " name " (hex %02X %02X %02X%s)\n", \
                       ((uint8_t*)buf)[0], ((uint8_t*)buf)[1], ((uint8_t*)buf)[2], \
                       (buflen > 3 ? "..." : "")); \
            } else if(buflen == 2) { \
                ZX_LOG("Imported " name " (hex %02X %02X)\n", ((uint8_t*)buf)[0], ((uint8_t*)buf)[1]); \
            } else { \
                ZX_LOG("Imported " name " (hex %02X)\n", ((uint8_t*)buf)[0]); \
            } \
        } while(0)

<<<<<<< HEAD
    /* Input stream to read index data. */
    streamlike_t* input_stream;

=======
>>>>>>> fc325474
    /* Temporary index used for shadow index. This is to protect original index
     * from changes in case of a failure. Related parameters of temp_index will
     * be copied to index if everything goes alright. */
    zidx_index* temp_index = NULL;

    /* Used for storing return values of stream calls. */
    int s_ret;
    int s_err;

    /* Return value for this function. Used for clean error handling to avoid
     * memory leaks. */
    int ret;

    /* Used for zidx library calls. */
    int zx_ret;

    /* Fixed length types. Used for reading fixed-length data to int. */
    int64_t i64;
    int32_t i32;
    off_t off;

    /* General purpose byte buffer. */
    uint8_t buf[8];

    /* Used for reading type of file. */
    int16_t type_of_file;

    /* Iterator and end point for used for iterating over list member of index
     * and temp_index. */
    zidx_checkpoint *it;
    const zidx_checkpoint *end;

    /* Sanity checks. */
    if (index == NULL) {
        ZX_LOG("ERROR: index is NULL.\n");
        return ZX_ERR_PARAMS;
    }
    /* Index list can be NULL if list_capacity is zero. */
    if (index->list == NULL && index->list_capacity == 0) {
        ZX_LOG("ERROR: index list is NULL.\n");
        return ZX_ERR_PARAMS;
    }
    if (stream == NULL) {
        ZX_LOG("ERROR: input stream is NULL.\n");
        return ZX_ERR_PARAMS;
    }
<<<<<<< HEAD

    /* FIXME(streamlike) */
    input_stream = sl_fopen2(input_index_file);
    if (input_stream == NULL) {
        ZX_LOG("ERROR: Couldn't allocate memory for input stream.\n");
        return ZX_ERR_MEMORY;
=======
    if (filter != NULL || filter_context != NULL) {
        ZX_LOG("ERROR: import filtering not supported.\n");
        return ZX_ERR_NOT_IMPLEMENTED;
>>>>>>> fc325474
    }

    temp_index = calloc(1, sizeof(zidx_index));
    if (temp_index == NULL) {
        ZX_LOG("ERROR: Couldn't allocate memory for temporary index.\n");
        return ZX_ERR_MEMORY;
    }

    /* Read magic string and check. */
    ZX_READ_TEMPLATE_(buf, sizeof(zx_magic_prefix), "magic prefix");
    if (memcmp(zx_magic_prefix, buf, sizeof(zx_magic_prefix))) {
        ZX_LOG("ERROR: Incorrect magic prefix.\n");
        return ZX_ERR_CORRUPTED;
    }

    /* Read version string and check. */
    ZX_READ_TEMPLATE_(buf, sizeof(zx_version_prefix), "version prefix");
    if (memcmp(zx_version_prefix, buf, sizeof(zx_version_prefix))) {
        ZX_LOG("ERROR: Incorrect version prefix.\n");
        return ZX_ERR_CORRUPTED;
    }

    /* Read type of checksum. TODO: Not implemented yet. */
    ZX_READ_TEMPLATE_(buf, 2, "the type of checksum");

    /* Read checksum of the rest of header. TODO: Not implemented yet. */
    ZX_READ_TEMPLATE_(buf, 4, "checksum of the header");

    /* Read the type of indexed file. */
    ZX_READ_TEMPLATE_(&type_of_file, sizeof(type_of_file), "the type of file");

    /* TODO: File type check is not done. Do it. */

    /* Read the length of compressed file. */
    ZX_READ_TEMPLATE_(&i64, 8, "the compressed length");
    off = i64;
    if (off != i64) {
        ZX_LOG("ERROR: Compressed length doesn't fit to offset type.\n");
        return ZX_ERR_INVALID_OP;
    }
    index->compressed_size = off;

    /* Read the length of uncompressed file. TODO: Not implemented yet. */
    ZX_READ_TEMPLATE_(&i64, 8, "the uncompressed length");
    off = i64;
    if (off != i64) {
        ZX_LOG("ERROR: Uncompressed length doesn't fit to offset type.\n");
        return ZX_ERR_INVALID_OP;
    }
    index->uncompressed_size = off;

    /* Checksum of indexed file. TODO: Not implemented yet. */
    ZX_READ_TEMPLATE_(buf, 4, "checksum of the index");

    /* Number of indexed checkpoints. */
    ZX_READ_TEMPLATE_(&i32, sizeof(i32), "number of checkpoints");
    if (i32 < 0) {
        ZX_LOG("ERROR: Number of checkpoints should be nonnegative (%d).\n",
               i32);
        return ZX_ERR_CORRUPTED;
    }
    temp_index->list_count = i32;
    temp_index->list_capacity = i32;

    /* Checksum of whole checkpoint metadata. TODO: Not implemented yet. */
    ZX_READ_TEMPLATE_(buf, 4, "checksum of metadata");

    /* Flags. TODO: Not implemented yet. Also it's non-conformant: Current
     * implementation assumes as if ZX_UNKNOWN_CHECKSUM and
     * ZX_UNKNOWN_WINDOW_CHECKSUM flags are set. */
    ZX_READ_TEMPLATE_(buf, 4, "flags");

    /* TODO: Implement optional extra data. */

    /*
     * Checkpoint section.
     */

    ZX_LOG("Completed reading header of imported file at offset %jd.\n",
<<<<<<< HEAD
           (intmax_t)sl_tell(input_stream));
=======
           (intmax_t)zidx_stream_tell(stream));
>>>>>>> fc325474

    /* Allocate space for list. */
    temp_index->list = calloc(temp_index->list_count, sizeof(zidx_checkpoint));
    if (temp_index->list == NULL) {
        ZX_LOG("ERROR: Couldn't allocate space for list.\n");
        ret = ZX_ERR_MEMORY;
        goto fail;
    }
    end = temp_index->list + temp_index->list_count;

    /* Iterate over checkpoints for writing checkpoint metadata. */
    for(it = temp_index->list; it < end; it++)
    {
        /* Read uncompressed offset. */
        ZX_READ_TEMPLATE_(&i64, sizeof(i64), "uncompressed offset");
        if (sizeof(i64) > sizeof(it->offset.uncomp)) {
            if (i64 > 0x7FFFFFFF) {
                ret = ZX_ERR_OVERFLOW;
                goto fail;
            }
        }
        it->offset.uncomp = i64;

        /* Read compressed offset. */
        ZX_READ_TEMPLATE_(&i64, sizeof(i64), "compressed offset");
        if (sizeof(i64) > sizeof(it->offset.comp)) {
            if (i64 > 0x7FFFFFFF) {
                ret = ZX_ERR_OVERFLOW;
                goto fail;
            }
        }
        it->offset.comp = i64;

        /* Read block boundary bits offset and boundary byte. */
        ZX_READ_TEMPLATE_(&it->offset.comp_bits_count, 1, "boundary bit offset");
        ZX_READ_TEMPLATE_(&it->offset.comp_byte, 1, "boundary byte");
        if (it->offset.comp_bits_count == 0 && it->offset.comp_byte != 0) {
            ZX_LOG("ERROR: Boundary byte is not zero while bits count is.\n");
            ret = ZX_ERR_OVERFLOW;
            goto fail;
        }

        /* Read offset of window data. TODO: Verify this data. */
        ZX_READ_TEMPLATE_(buf, 8, "window offset");

        /* Write length of window data. TODO: Non-conformant. Has a length of 2
         * bytes instead of 4 bytes. Need to update file specification. */
        ZX_READ_TEMPLATE_(&it->window_length, sizeof(it->window_length),
                          "window length");
    }

    /* TODO: Verify window data start offset. */

    /* Iterate over checkpoints for writing checkpoint window data. */
    for(it = temp_index->list; it < end; it++)
    {
        if (it->window_length > 0) {
            /* Allocate space. */
            it->window_data = malloc(it->window_length);
            if (it->window_data == NULL) {
                ZX_LOG("ERROR: Couldn't allocate space for window data.\n");
                ret = ZX_ERR_MEMORY;
                goto fail;
            }
            /* Write window data. */
            ZX_READ_TEMPLATE_(it->window_data, it->window_length, "window data");
        } else {
            /* This might be unnecessary, given we used calloc above while
             * populating list, but let's keep it. */
            it->window_data = NULL;
            ZX_LOG("No window data.\n");
        }
    }

    /* Now that we are good, copy temporary index to main index. */
    zx_ret = commit_temp_index_(index, temp_index);
    if (zx_ret != ZX_RET_OK) {
        ZX_LOG("ERROR: Couldn't commit temporary index (%d).\n", zx_ret);
        return zx_ret;
    }

    return ZX_RET_OK;

fail:
    if (temp_index) {
        if (temp_index->list) {
            for (it = temp_index->list; it < end; it++) {
                free(it->window_data);
            }
        }
        free(temp_index->list);
    }
    free(temp_index);

    return ret;
    #undef ZX_READ_TEMPLATE_

}

int zidx_export_ex(zidx_index *index,
                   zidx_stream *stream,
                   zidx_export_filter_callback filter,
                   void *filter_context)
{
    /* Local definition to tidy up cumbersome error check procedures. */
    #define ZX_WRITE_TEMPLATE_(buf, buflen, name) \
        do { \
<<<<<<< HEAD
            s_ret = sl_write(output_stream, (uint8_t*)buf, buflen); \
            if (s_ret < buflen) { \
                s_err = sl_error(output_stream); \
=======
            s_ret = zidx_stream_write(stream, (uint8_t*)buf, buflen); \
            if (s_ret < buflen) { \
                s_err = zidx_stream_error(stream); \
>>>>>>> fc325474
                ZX_LOG("ERROR: Couldn't write " name " (%d).\n", s_err); \
                return s_err; \
            } \
            if (sizeof(*buf) == buflen) { \
                ZX_LOG("Exported " name " (%jd) \n", (intmax_t)(*buf)); \
            } else if(buflen >= 3) { \
                ZX_LOG("Exported " name " (hex %02X %02X %02X%s)\n", \
                       ((uint8_t*)buf)[0], ((uint8_t*)buf)[1], ((uint8_t*)buf)[2], \
                       (buflen > 3 ? "..." : "")); \
            } else if(buflen == 2) { \
                ZX_LOG("Exported " name " (hex %02X %02X)\n", ((uint8_t*)buf)[0], ((uint8_t*)buf)[1]); \
            } else { \
                ZX_LOG("Exported " name " (hex %02X)\n", ((uint8_t*)buf)[0]); \
            } \
        } while(0)

<<<<<<< HEAD
    /* Output stream to write index data. */
    streamlike_t* output_stream;

=======
>>>>>>> fc325474
    /* Used for storing return values of stream calls. */
    int s_ret;
    int s_err;

    /* Used for writing 0 as default for some values. */
    const uint64_t zero = 0;

    /* Type of indexed file. TODO: Currently, it's gzip. Implement others. */
    int16_t type_of_file = 0x1;

    /* Used for expanding types to fixed bit values. */
    int64_t i64;
    int32_t i32;

    /* Window data offset. Keeps track of where to write next window data. */
    int64_t window_off;

    /* Sanity checks. */
    if (index == NULL) {
        ZX_LOG("ERROR: index is NULL.\n");
        return ZX_ERR_PARAMS;
    }
    if (index->list == NULL) {
        /* TODO: This sanity check will cause error if user tries to export an
         * index with 0 list_capacity since list will be NULL in that case. */
        ZX_LOG("ERROR: index list is NULL.\n");
        return ZX_ERR_PARAMS;
    }
    if (stream == NULL) {
        ZX_LOG("ERROR: output stream is NULL.\n");
        return ZX_ERR_PARAMS;
    }
<<<<<<< HEAD

    /* Create output stream. */
    /* FIXME(streamlike) */
    output_stream = sl_fopen2(output_index_file);
    if (output_stream == NULL) {
        ZX_LOG("ERROR: Couldn't allocate memory for output stream.\n");
        return ZX_ERR_MEMORY;
=======
    if (filter != NULL || filter_context != NULL) {
        ZX_LOG("ERROR: export filtering not supported.\n");
        return ZX_ERR_NOT_IMPLEMENTED;
>>>>>>> fc325474
    }

    /*
     * Header section.
     */

    /* Write magic string. */
    ZX_WRITE_TEMPLATE_(zx_magic_prefix, sizeof(zx_magic_prefix), "magic prefix");

    /* Write version info. */
    ZX_WRITE_TEMPLATE_(zx_version_prefix,
                       sizeof(zx_version_prefix),
                       "version prefix");

    /* Write type of checksum. TODO: Not implemented yet. */
    ZX_WRITE_TEMPLATE_(&zero, 2, "the type of checksum");

    /* Write checksum of the rest of header. TODO: Not implemented yet. */
    ZX_WRITE_TEMPLATE_(&zero, 4, "checksum of the header");

    /* Write the type of indexed file. */
    ZX_WRITE_TEMPLATE_(&type_of_file, sizeof(type_of_file), "the type of file");

    /* Write the length of compressed file. */
    i64 = index->compressed_size;
    ZX_WRITE_TEMPLATE_(&i64, 8, "the compressed length");

    /* Write the length of uncompressed file. */
    i64 = index->uncompressed_size;
    ZX_WRITE_TEMPLATE_(&i64, 8, "the uncompressed length");

    /* Checksum of indexed file. TODO: Not implemented yet. */
    ZX_WRITE_TEMPLATE_(&zero, 4, "checksum of the index");

    /* Number of indexed checkpoints. */
    i32 = index->list_count;
    ZX_WRITE_TEMPLATE_(&i32, sizeof(i32), "number of checkpoints");

    /* Checksum of whole checkpoint metadata. TODO: Not implemented yet. */
    ZX_WRITE_TEMPLATE_(&zero, 4, "checksum of metadata");

    /* Flags. TODO: Not implemented yet. Also it's non-conformant: Current
     * implementation assumes as if ZX_UNKNOWN_CHECKSUM and
     * ZX_UNKNOWN_WINDOW_CHECKSUM flags are set. */
    ZX_WRITE_TEMPLATE_(&zero, 4, "flags");

    /* TODO: Implement optional extra data. */

    /*
     * Checkpoint section.
     */

    ZX_LOG("Completed writing header of imported file at offset %jd.\n",
<<<<<<< HEAD
           (intmax_t)sl_tell(output_stream));

    /* Compute beginning offset of window data. TODO: Extra space is assumed to
     * be zero. */
    window_off = sl_tell(output_stream);
=======
           (intmax_t)zidx_stream_tell(stream));

    /* Compute beginning offset of window data. TODO: Extra space is assumed to
     * be zero. */
    window_off = zidx_stream_tell(stream);
>>>>>>> fc325474
    if (window_off < 0) {
        ZX_LOG("ERROR: Couldn't tell stream offset (%ld).\n", window_off);
        return ZX_ERR_STREAM_SEEK;
    }
    /* Skip checkpoint headers section. */
    window_off += 24 * index->list_count;

    /* List iterator and end point. */
    zidx_checkpoint *it;
    zidx_checkpoint *end = index->list + index->list_count;

    /* Iterate over checkpoints for writing checkpoint metadata. */
    for(it = index->list; it < end; it++)
    {
        /* Write uncompressed offset. */
        i64 = it->offset.uncomp;
        ZX_WRITE_TEMPLATE_(&i64, sizeof(i64), "uncompressed offset");

        /* Write compressed offset. */
        i64 = it->offset.comp;
        ZX_WRITE_TEMPLATE_(&i64, sizeof(i64), "compressed offset");

        /* Write block boundary bits offset and boundary byte. */
        ZX_WRITE_TEMPLATE_(&it->offset.comp_bits_count, 1, "boundary bit offset");
        if (it->offset.comp_bits_count == 0) {
            ZX_WRITE_TEMPLATE_(&zero, 1, "boundary byte");
        } else {
            ZX_WRITE_TEMPLATE_(&it->offset.comp_byte, 1, "boundary byte");
        }

        /* Write offset of window data. */
        ZX_WRITE_TEMPLATE_(&window_off, sizeof(window_off), "window offset");

        /* Write length of window data. TODO: Non-conformant. Has a length of 2
         * bytes instead of 4 bytes. Need to update file specification. */
        ZX_WRITE_TEMPLATE_(&it->window_length, sizeof(it->window_length),
                           "window length");

        /* Update window offset for next checkpoint. */
        window_off += it->window_length;
    }

    /* Iterate over checkpoints for writing checkpoint window data. */
    for(it = index->list; it < end; it++)
    {
        if (it->window_length > 0) {
            /* Write window data. */
            ZX_WRITE_TEMPLATE_(it->window_data, it->window_length,
                               "window data");
        }
    }

    return ZX_RET_OK;

    #undef ZX_WRITE_TEMPLATE_
}

int zidx_import(zidx_index *index, FILE* input_index_file)
{
    /* Input stream to read index data. */
    zidx_stream* input_stream;

    /* Function return value. */
    int ret;

    input_stream = zidx_stream_from_file(input_index_file);
    if (input_stream == NULL) {
        ZX_LOG("ERROR: Couldn't allocate memory for input stream.\n");
        return ZX_ERR_MEMORY;
    }

    ret = zidx_import_ex(index, input_stream, NULL, NULL);

    free(input_stream);

    return ret;
}

int zidx_export(zidx_index *index, FILE* output_index_file)

{
    /* Input stream to read index data. */
    zidx_stream* output_stream;

    /* Function return value. */
    int ret;

    output_stream = zidx_stream_from_file(output_index_file);
    if (output_stream == NULL) {
        ZX_LOG("ERROR: Couldn't allocate memory for output stream.\n");
        return ZX_ERR_MEMORY;
    }

    ret = zidx_export_ex(index, output_stream, NULL, NULL);

    free(output_stream);

    return ret;
}

#ifdef __cplusplus
} // extern "C"
#endif<|MERGE_RESOLUTION|>--- conflicted
+++ resolved
@@ -1580,20 +1580,6 @@
                                   index->list_capacity - index->list_count);
 }
 
-<<<<<<< HEAD
-/* TODO: Implement these. */
-int zidx_import_ex(zidx_index *index,
-                   const streamlike_t *stream,
-                   zidx_import_filter_callback filter,
-                   void *filter_context);
-
-int zidx_export_ex(zidx_index *index,
-                   const streamlike_t *stream,
-                   zidx_export_filter_callback filter,
-                   void *filter_context);
-
-=======
->>>>>>> fc325474
 static int commit_temp_index_(zidx_index *index, zidx_index *temp_index)
 {
     int needed_size;
@@ -1627,31 +1613,21 @@
 }
 
 int zidx_import_ex(zidx_index *index,
-                   zidx_stream *stream,
+                   streamlike_t *stream,
                    zidx_import_filter_callback filter,
                    void *filter_context)
 {
     /* Local definition to tidy up cumbersome error check procedures. */
     #define ZX_READ_TEMPLATE_(buf, buflen, name) \
         do { \
-<<<<<<< HEAD
-            s_ret = sl_read(input_stream, (uint8_t*)buf, buflen); \
+            s_ret = sl_read(stream, (uint8_t*)buf, buflen); \
             if (s_ret < buflen) { \
-                s_err = sl_error(input_stream); \
-=======
-            s_ret = zidx_stream_read(stream, (uint8_t*)buf, buflen); \
-            if (s_ret < buflen) { \
-                s_err = zidx_stream_error(stream); \
->>>>>>> fc325474
+                s_err = sl_error(stream); \
                 if (s_err) { \
                     ZX_LOG("ERROR: Couldn't read " name " (%d).\n", s_err); \
                     ret = s_err; \
                     goto fail; \
-<<<<<<< HEAD
-                } else if(sl_eof(input_stream)) { \
-=======
-                } else if(zidx_stream_eof(stream)) { \
->>>>>>> fc325474
+                } else if(sl_eof(stream)) { \
                     ZX_LOG("ERROR: Unexpected end-of-file while reading" name \
                            ".\n"); \
                     ret = ZX_ERR_STREAM_EOF; \
@@ -1675,12 +1651,6 @@
             } \
         } while(0)
 
-<<<<<<< HEAD
-    /* Input stream to read index data. */
-    streamlike_t* input_stream;
-
-=======
->>>>>>> fc325474
     /* Temporary index used for shadow index. This is to protect original index
      * from changes in case of a failure. Related parameters of temp_index will
      * be copied to index if everything goes alright. */
@@ -1727,18 +1697,9 @@
         ZX_LOG("ERROR: input stream is NULL.\n");
         return ZX_ERR_PARAMS;
     }
-<<<<<<< HEAD
-
-    /* FIXME(streamlike) */
-    input_stream = sl_fopen2(input_index_file);
-    if (input_stream == NULL) {
-        ZX_LOG("ERROR: Couldn't allocate memory for input stream.\n");
-        return ZX_ERR_MEMORY;
-=======
     if (filter != NULL || filter_context != NULL) {
         ZX_LOG("ERROR: import filtering not supported.\n");
         return ZX_ERR_NOT_IMPLEMENTED;
->>>>>>> fc325474
     }
 
     temp_index = calloc(1, sizeof(zidx_index));
@@ -1818,11 +1779,7 @@
      */
 
     ZX_LOG("Completed reading header of imported file at offset %jd.\n",
-<<<<<<< HEAD
-           (intmax_t)sl_tell(input_stream));
-=======
-           (intmax_t)zidx_stream_tell(stream));
->>>>>>> fc325474
+           (intmax_t)sl_tell(stream));
 
     /* Allocate space for list. */
     temp_index->list = calloc(temp_index->list_count, sizeof(zidx_checkpoint));
@@ -1923,22 +1880,16 @@
 }
 
 int zidx_export_ex(zidx_index *index,
-                   zidx_stream *stream,
+                   streamlike_t *stream,
                    zidx_export_filter_callback filter,
                    void *filter_context)
 {
     /* Local definition to tidy up cumbersome error check procedures. */
     #define ZX_WRITE_TEMPLATE_(buf, buflen, name) \
         do { \
-<<<<<<< HEAD
-            s_ret = sl_write(output_stream, (uint8_t*)buf, buflen); \
+            s_ret = sl_write(stream, (uint8_t*)buf, buflen); \
             if (s_ret < buflen) { \
-                s_err = sl_error(output_stream); \
-=======
-            s_ret = zidx_stream_write(stream, (uint8_t*)buf, buflen); \
-            if (s_ret < buflen) { \
-                s_err = zidx_stream_error(stream); \
->>>>>>> fc325474
+                s_err = sl_error(stream); \
                 ZX_LOG("ERROR: Couldn't write " name " (%d).\n", s_err); \
                 return s_err; \
             } \
@@ -1955,12 +1906,6 @@
             } \
         } while(0)
 
-<<<<<<< HEAD
-    /* Output stream to write index data. */
-    streamlike_t* output_stream;
-
-=======
->>>>>>> fc325474
     /* Used for storing return values of stream calls. */
     int s_ret;
     int s_err;
@@ -1993,19 +1938,9 @@
         ZX_LOG("ERROR: output stream is NULL.\n");
         return ZX_ERR_PARAMS;
     }
-<<<<<<< HEAD
-
-    /* Create output stream. */
-    /* FIXME(streamlike) */
-    output_stream = sl_fopen2(output_index_file);
-    if (output_stream == NULL) {
-        ZX_LOG("ERROR: Couldn't allocate memory for output stream.\n");
-        return ZX_ERR_MEMORY;
-=======
     if (filter != NULL || filter_context != NULL) {
         ZX_LOG("ERROR: export filtering not supported.\n");
         return ZX_ERR_NOT_IMPLEMENTED;
->>>>>>> fc325474
     }
 
     /*
@@ -2059,19 +1994,11 @@
      */
 
     ZX_LOG("Completed writing header of imported file at offset %jd.\n",
-<<<<<<< HEAD
-           (intmax_t)sl_tell(output_stream));
+           (intmax_t)sl_tell(stream));
 
     /* Compute beginning offset of window data. TODO: Extra space is assumed to
      * be zero. */
-    window_off = sl_tell(output_stream);
-=======
-           (intmax_t)zidx_stream_tell(stream));
-
-    /* Compute beginning offset of window data. TODO: Extra space is assumed to
-     * be zero. */
-    window_off = zidx_stream_tell(stream);
->>>>>>> fc325474
+    window_off = sl_tell(stream);
     if (window_off < 0) {
         ZX_LOG("ERROR: Couldn't tell stream offset (%ld).\n", window_off);
         return ZX_ERR_STREAM_SEEK;
@@ -2132,12 +2059,12 @@
 int zidx_import(zidx_index *index, FILE* input_index_file)
 {
     /* Input stream to read index data. */
-    zidx_stream* input_stream;
+    streamlike_t* input_stream;
 
     /* Function return value. */
     int ret;
 
-    input_stream = zidx_stream_from_file(input_index_file);
+    input_stream = sl_fopen2(input_index_file);
     if (input_stream == NULL) {
         ZX_LOG("ERROR: Couldn't allocate memory for input stream.\n");
         return ZX_ERR_MEMORY;
@@ -2154,12 +2081,12 @@
 
 {
     /* Input stream to read index data. */
-    zidx_stream* output_stream;
+    streamlike_t* output_stream;
 
     /* Function return value. */
     int ret;
 
-    output_stream = zidx_stream_from_file(output_index_file);
+    output_stream = sl_fopen2(output_index_file);
     if (output_stream == NULL) {
         ZX_LOG("ERROR: Couldn't allocate memory for output stream.\n");
         return ZX_ERR_MEMORY;
